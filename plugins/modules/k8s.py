--- conflicted
+++ resolved
@@ -249,9 +249,7 @@
     wait_condition:
       type: Progressing
       status: Unknown
-      reason: DeploymentPaused
-
-<<<<<<< HEAD
+
 # Wait for this service to have acquired an External IP
 - name: Create ingress and wait for ip to be assigned
   kubernetes.core.k8s:
@@ -260,13 +258,14 @@
     wait_property:
       property: status.loadBalancer.ingress[*].ip
 
+# Wait for containers inside pod to be running
 - name: Create Pod and wait for containers for be running
   kubernetes.core.k8s:
     template: pod.yaml
     wait: yes
     wait_property:
       property: status.containerStatuses[*].state.running
-=======
+
 # Patch existing namespace : add label
 - name: add label to existing namespace
   kubernetes.core.k8s:
@@ -277,7 +276,6 @@
       metadata:
         labels:
           support: patch
->>>>>>> 0bbc9ca9
 '''
 
 RETURN = r'''
