--- conflicted
+++ resolved
@@ -146,19 +146,7 @@
           - string
           - json
           - file
-<<<<<<< HEAD
-    version_added: '2.4.0'
-  insecure_skip_tls_verify:
-    description:
-      - Skip tls certificate checks for the chart download. 
-      - Do not confuse with the C(validate_certs) option.
-    type: bool
-    default: False
-    aliases: [ skip_tls_certs_check ]
-    version_added: "3.0.1"
-=======
-    version_added: 2.4.0
->>>>>>> b648f45e
+    version_added: 2.4.0
 """
 
 EXAMPLES = r"""
@@ -248,7 +236,6 @@
     values_files=None,
     include_crds=False,
     set_values=None,
-    insecure_skip_tls_verify=False,
 ):
     cmd += " template "
 
@@ -297,9 +284,6 @@
 
     if set_values:
         cmd += " " + set_values
-
-    if insecure_skip_tls_verify:
-        cmd += " --insecure-skip-tls-verify"
 
     return cmd
 
@@ -323,7 +307,6 @@
             values_files=dict(type="list", default=[], elements="str"),
             update_repo_cache=dict(type="bool", default=False),
             set_values=dict(type="list", elements="dict"),
-            insecure_skip_tls_verify=dict(type="bool", default=False, aliases=["skip_tls_certs_check"]),
         ),
         supports_check_mode=True,
     )
@@ -344,7 +327,6 @@
     values_files = module.params.get("values_files")
     update_repo_cache = module.params.get("update_repo_cache")
     set_values = module.params.get("set_values")
-    insecure_skip_tls_verify = module.params.get("insecure_skip_tls_verify")
 
     if not IMP_YAML:
         module.fail_json(msg=missing_required_lib("yaml"), exception=IMP_YAML_ERR)
@@ -375,7 +357,6 @@
         values_files=values_files,
         include_crds=include_crds,
         set_values=set_values_args,
-        insecure_skip_tls_verify=insecure_skip_tls_verify,
     )
 
     if not check_mode:
