#!/usr/bin/python
# -*- coding: utf-8 -*-

# Copyright: (c) 2022, Ansible Project
# GNU General Public License v3.0+ (see COPYING or https://www.gnu.org/licenses/gpl-3.0.txt)
from __future__ import absolute_import, division, print_function

__metaclass__ = type


DOCUMENTATION = r"""
---
module: helm_pull
short_description: download a chart from a repository and (optionally) unpack it in local directory.
version_added: 2.4.0
author:
  - Aubin Bikouo (@abikouo)
description:
  - Retrieve a package from a package repository, and download it locally.
  - It can also be used to perform cryptographic verification of a chart without installing the chart.
  - There are options for unpacking the chart after download.

requirements:
  - "helm >= 3.0 (https://github.com/helm/helm/releases)"

options:
  chart_ref:
    description:
      - chart name on chart repository.
      - absolute URL.
    required: true
    type: str
  chart_version:
    description:
      - Specify a version constraint for the chart version to use.
      - This constraint can be a specific tag (e.g. 1.1.1) or it may reference a valid range (e.g. ^2.0.0).
      - Mutually exclusive with C(chart_devel).
    type: str
  verify_chart:
    description:
      - Verify the package before using it.
    default: False
    type: bool
  verify_chart_keyring:
    description:
      - location of public keys used for verification.
    type: path
  provenance:
    description:
      - Fetch the provenance file, but don't perform verification.
    type: bool
    default: False
  repo_url:
    description:
      - chart repository url where to locate the requested chart.
    type: str
    aliases: [ url, chart_repo_url ]
  repo_username:
    description:
      - Chart repository username where to locate the requested chart.
      - Required if C(repo_password) is specified.
    type: str
    aliases: [ username, chart_repo_username ]
  repo_password:
    description:
      - Chart repository password where to locate the requested chart.
      - Required if C(repo_username) is specified.
    type: str
    aliases: [ password, chart_repo_password ]
  pass_credentials:
    description:
      - Pass credentials to all domains.
    default: False
    type: bool
  skip_tls_certs_check:
    description:
    - Whether or not to check tls certificate for the chart download.
    - Requires helm >= 3.3.0.
    type: bool
    default: False
    aliases: [ insecure_skip_tls_verify ]
  chart_devel:
    description:
    - Use development versions, too. Equivalent to version '>0.0.0-0'.
    - Mutually exclusive with C(chart_version).
    type: bool
  untar_chart:
    description:
    - if set to true, will untar the chart after downloading it.
    type: bool
    default: False
  destination:
    description:
    - location to write the chart.
    type: path
    required: True
  chart_ca_cert:
    description:
    - Verify certificates of HTTPS-enabled servers using this CA bundle.
    - Requires helm >= 3.1.0.
    type: path
  chart_ssl_cert_file:
    description:
    - Identify HTTPS client using this SSL certificate file.
    - Requires helm >= 3.1.0.
    type: path
  chart_ssl_key_file:
    description:
    - Identify HTTPS client using this SSL key file
    - Requires helm >= 3.1.0.
    type: path
  binary_path:
    description:
      - The path of a helm binary to use.
    required: false
    type: path
"""

EXAMPLES = r"""
- name: Download chart using chart url
  kubernetes.core.helm_pull:
    chart_ref: https://github.com/grafana/helm-charts/releases/download/grafana-5.6.0/grafana-5.6.0.tgz
    destination: /path/to/chart

- name: Download Chart using chart_name and repo_url
  kubernetes.core.helm_pull:
    chart_ref: redis
    repo_url: https://charts.bitnami.com/bitnami
    untar_chart: yes
    destination: /path/to/chart

- name: Download Chart (skip tls certificate check)
  kubernetes.core.helm_pull:
    chart_ref: redis
    repo_url: https://charts.bitnami.com/bitnami
    untar_chart: yes
    destination: /path/to/chart
    skip_tls_certs_check: yes

- name: Download Chart using chart registry credentials
  kubernetes.core.helm_pull:
    chart_ref: redis
    repo_url: https://charts.bitnami.com/bitnami
    untar_chart: yes
    destination: /path/to/chart
    username: myuser
    password: mypassword123
"""

RETURN = r"""
stdout:
  type: str
  description: Full `helm pull` command stdout, in case you want to display it or examine the event log
  returned: always
  sample: ''
stderr:
  type: str
  description: Full `helm pull` command stderr, in case you want to display it or examine the event log
  returned: always
  sample: ''
command:
  type: str
  description: Full `helm pull` command built by this module, in case you want to re-run the command outside the module or debug a problem.
  returned: always
  sample: helm pull --repo test ...
rc:
  type: int
  description: Helm pull command return code
  returned: always
  sample: 1
"""

from ansible_collections.kubernetes.core.plugins.module_utils.helm import (
    AnsibleHelmModule,
)
from ansible_collections.kubernetes.core.plugins.module_utils.version import (
    LooseVersion,
)


def main():
    argspec = dict(
        chart_ref=dict(type="str", required=True),
        chart_version=dict(type="str"),
        verify_chart=dict(type="bool", default=False),
        verify_chart_keyring=dict(type="path"),
        provenance=dict(type="bool", default=False),
        repo_url=dict(type="str", aliases=["url", "chart_repo_url"]),
        repo_username=dict(type="str", aliases=["username", "chart_repo_username"]),
        repo_password=dict(
            type="str", no_log=True, aliases=["password", "chart_repo_password"]
        ),
<<<<<<< HEAD
        pass_credentials=dict(type="bool", default=False),
        skip_tls_certs_check=dict(
            type="bool", default=False, aliases=["insecure_skip_tls_verify"]
        ),
=======
        pass_credentials=dict(type="bool", default=False, no_log=False),
        skip_tls_certs_check=dict(type="bool", default=False),
>>>>>>> b648f45e
        chart_devel=dict(type="bool"),
        untar_chart=dict(type="bool", default=False),
        destination=dict(type="path", required=True),
        chart_ca_cert=dict(type="path"),
        chart_ssl_cert_file=dict(type="path"),
        chart_ssl_key_file=dict(type="path"),
        binary_path=dict(type="path"),
    )
    module = AnsibleHelmModule(
        argument_spec=argspec,
        supports_check_mode=True,
        required_by=dict(
            repo_username=("repo_password"),
            repo_password=("repo_username"),
        ),
        mutually_exclusive=[("chart_version", "chart_devel")],
    )

    helm_version = module.get_helm_version()
    if LooseVersion(helm_version) < LooseVersion("3.0.0"):
        module.fail_json(
            msg="This module requires helm >= 3.0.0, current version is {0}".format(
                helm_version
            )
        )

    helm_pull_opt_versionning = dict(
        skip_tls_certs_check="3.3.0",
        chart_ca_cert="3.1.0",
        chart_ssl_cert_file="3.1.0",
        chart_ssl_key_file="3.1.0",
    )

    def test_version_requirement(opt):
        req_version = helm_pull_opt_versionning.get(opt)
        if req_version and LooseVersion(helm_version) < LooseVersion(req_version):
            module.fail_json(
                msg="Parameter {0} requires helm >= {1}, current version is {2}".format(
                    opt, req_version, helm_version
                )
            )

    # Set `helm pull` arguments requiring values
    helm_pull_opts = []

    helm_value_args = dict(
        chart_version="version",
        verify_chart_keyring="keyring",
        repo_url="repo",
        repo_username="username",
        repo_password="password",
        destination="destination",
        chart_ca_cert="ca-file",
        chart_ssl_cert_file="cert-file",
        chart_ssl_key_file="key-file",
    )

    for opt, cmdkey in helm_value_args.items():
        if module.params.get(opt):
            test_version_requirement(opt)
            helm_pull_opts.append("--{0} {1}".format(cmdkey, module.params.get(opt)))

    # Set `helm pull` arguments flags
    helm_flag_args = dict(
        verify_chart=dict(key="verify"),
        provenance=dict(key="prov"),
        pass_credentials=dict(key="pass-credentials"),
        skip_tls_certs_check=dict(key="insecure-skip-tls-verify"),
        chart_devel=dict(key="devel"),
        untar_chart=dict(key="untar"),
    )

    for k, v in helm_flag_args.items():
        if module.params.get(k):
            test_version_requirement(k)
            helm_pull_opts.append("--{0}".format(v["key"]))

    helm_cmd_common = "{0} pull {1} {2}".format(
        module.get_helm_binary(),
        module.params.get("chart_ref"),
        " ".join(helm_pull_opts),
    )
    if not module.check_mode:
        rc, out, err = module.run_helm_command(helm_cmd_common, fails_on_error=False)
    else:
        rc, out, err = (0, "", "")

    if rc == 0:
        module.exit_json(
            failed=False,
            changed=True,
            command=helm_cmd_common,
            stdout=out,
            stderr=err,
            rc=rc,
        )
    else:
        module.fail_json(
            msg="Failure when executing Helm command.",
            command=helm_cmd_common,
            changed=False,
            stdout=out,
            stderr=err,
            rc=rc,
        )


if __name__ == "__main__":
    main()<|MERGE_RESOLUTION|>--- conflicted
+++ resolved
@@ -190,15 +190,10 @@
         repo_password=dict(
             type="str", no_log=True, aliases=["password", "chart_repo_password"]
         ),
-<<<<<<< HEAD
-        pass_credentials=dict(type="bool", default=False),
+        pass_credentials=dict(type="bool", default=False, no_log=False),
         skip_tls_certs_check=dict(
             type="bool", default=False, aliases=["insecure_skip_tls_verify"]
         ),
-=======
-        pass_credentials=dict(type="bool", default=False, no_log=False),
-        skip_tls_certs_check=dict(type="bool", default=False),
->>>>>>> b648f45e
         chart_devel=dict(type="bool"),
         untar_chart=dict(type="bool", default=False),
         destination=dict(type="path", required=True),
