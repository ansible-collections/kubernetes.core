--- conflicted
+++ resolved
@@ -217,8 +217,7 @@
       - Limit the maximum number of revisions saved per release.
       - mutually exclusive with with C(replace).
     type: int
-<<<<<<< HEAD
-    version_added: "2.2.0"
+    version_added: 2.2.0
   insecure_skip_tls_verify:
     description:
       - Skip tls certificate checks for the chart download. 
@@ -227,9 +226,6 @@
     default: False
     aliases: [ skip_tls_certs_check ]
     version_added: "3.0.1"
-=======
-    version_added: 2.2.0
->>>>>>> b648f45e
 extends_documentation_fragment:
   - kubernetes.core.helm_common_options
 """
