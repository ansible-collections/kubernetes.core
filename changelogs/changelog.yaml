--- conflicted
+++ resolved
@@ -900,6 +900,12 @@
     - 798-drain-pdb-error-message.yaml
     - readme_template_update.yml
     release_date: '2025-01-20'
+  3.3.1:
+    changes:
+      release_summary: This release fixes the CI issues with the ``linters`` workflow.
+    fragments:
+    - release_summary.yml
+    release_date: '2025-03-26'
   4.0.0:
     changes:
       bugfixes:
@@ -1000,14 +1006,6 @@
       name: helm_registry_auth
       namespace: ''
     release_date: '2025-01-20'
-<<<<<<< HEAD
-  3.3.1:
-    changes:
-      release_summary: This release fixes the CI issues with the ``linters`` workflow.
-    fragments:
-    - release_summary.yml
-    release_date: '2025-03-26'
-=======
   5.2.0:
     changes:
       minor_changes:
@@ -1045,5 +1043,4 @@
     - 800-helm-add-reset_then_reuse_values-support.yml
     - 898-k8s-dont-delete-in-check-mode.yaml
     - 919-update-ansible-lint-version.yaml
-    release_date: '2025-05-16'
->>>>>>> c47343d7
+    release_date: '2025-05-16'