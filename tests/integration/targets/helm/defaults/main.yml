---
helm_default_archive_name: "helm-{{ helm_version }}-{{ ansible_system | lower }}-amd64.tar.gz"
helm_binary: "/tmp/helm/{{ ansible_system | lower }}-amd64/helm"

chart_test: "ingress-nginx"
chart_test_oci: "oci://registry-1.docker.io/bitnamicharts/redis"
chart_test_local_path: "nginx-ingress"
chart_test_version: 4.2.4
chart_test_version_local_path: 1.32.0
chart_test_version_upgrade: 4.2.5
chart_test_version_upgrade_local_path: 1.33.0
chart_test_repo: "https://kubernetes.github.io/ingress-nginx"
chart_test_git_repo: "http://github.com/helm/charts.git"
chart_test_values:
  revisionHistoryLimit: 0
  myValue: "changed"

test_namespace:
  - "helm-test-crds"
  - "helm-uninstall"
  - "helm-read-envvars"
  - "helm-dep-update"
  - "helm-local-path-001"
  - "helm-local-path-002"
  - "helm-local-path-003"
  - "helm-from-repository"
  - "helm-from-url"
  - "helm-reuse-values"
  - "helm-chart-with-space-into-name"
<<<<<<< HEAD
  - "helm-insecure"
=======
  - "helm-reset-then-reuse-values"
>>>>>>> 00699ac3
<|MERGE_RESOLUTION|>--- conflicted
+++ resolved
@@ -27,8 +27,5 @@
   - "helm-from-url"
   - "helm-reuse-values"
   - "helm-chart-with-space-into-name"
-<<<<<<< HEAD
-  - "helm-insecure"
-=======
   - "helm-reset-then-reuse-values"
->>>>>>> 00699ac3
+  - "helm-insecure"